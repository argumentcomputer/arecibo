--- conflicted
+++ resolved
@@ -34,12 +34,9 @@
 thiserror = "1.0"
 halo2curves = { version = "0.4.0", features = ["derive_serde"] }
 group = "0.13.0"
-<<<<<<< HEAD
 log = "0.4.17"
-=======
 abomonation = "0.7.3"
 abomonation_derive = { git = "https://github.com/winston-h-zhang/abomonation_derive.git" }
->>>>>>> 2f544af9
 
 [target.'cfg(any(target_arch = "x86_64", target_arch = "aarch64"))'.dependencies]
 pasta-msm = { git="https://github.com/lurk-lab/pasta-msm", branch="dev", version = "0.1.4" }
@@ -86,11 +83,8 @@
 cuda = ["neptune/cuda", "neptune/pasta", "neptune/arity24"]
 opencl = ["neptune/opencl", "neptune/pasta", "neptune/arity24"]
 flamegraph = ["pprof/flamegraph", "pprof/criterion"]
-<<<<<<< HEAD
 supernova = []
-=======
 
 # This is needed to ensure halo2curves, which imports pasta-curves, uses the *same* traits in bn256_grumpkin
 [patch.crates-io]
-pasta_curves = { git="https://github.com/lurk-lab/pasta_curves", branch="dev" }
->>>>>>> 2f544af9
+pasta_curves = { git="https://github.com/lurk-lab/pasta_curves", branch="dev" }