--- conflicted
+++ resolved
@@ -15,7 +15,6 @@
 use serde_json::{Map, Value};
   use std::sync::Arc;
 
-<<<<<<< HEAD
   // pub(crate) fn generate_pcs_solidity_unit_test_data<E: Engine + Serialize, EE: EvaluationEngineTrait<E>>(
   //   num_vars: usize,
   // ) -> (
@@ -27,7 +26,7 @@
   // ) {
   //   use rand_core::SeedableRng;
 
-  //   let mut rng = rand::rngs::StdRng::seed_from_u64(num_vars as u64);
+    // let mut rng = StdRng::seed_from_u64(num_vars as u64);
 
   //   let (poly, point, eval) =
   //     crate::provider::util::test_utils::random_poly_with_eval::<E, StdRng>(num_vars, &mut rng);
@@ -88,80 +87,6 @@
 
   //   (proof, verifier_key)
   // }
-=======
-  pub(crate) fn generate_pcs_solidity_unit_test_data<E: Engine, EE: EvaluationEngineTrait<E>>(
-    num_vars: usize,
-  ) -> (
-    <E::CE as CommitmentEngineTrait<E>>::Commitment,
-    Vec<E::Scalar>,
-    E::Scalar,
-    EE::EvaluationArgument,
-    EE::VerifierKey,
-  ) {
-    use rand_core::SeedableRng;
-
-    let mut rng = StdRng::seed_from_u64(num_vars as u64);
-
-    let (poly, point, eval) =
-      crate::provider::util::test_utils::random_poly_with_eval::<E, StdRng>(num_vars, &mut rng);
-
-    // Mock commitment key.
-    let ck = E::CE::setup(b"test", 1 << num_vars);
-    let ck_arc = Arc::new(ck.clone());
-    // Commits to the provided vector using the provided generators.
-    let commitment = E::CE::commit(&ck_arc, poly.evaluations());
-
-    let (proof, vk) = prove_verify_solidity::<E, EE>(ck_arc, &commitment, &poly, &point, &eval);
-
-    (commitment, point, eval, proof, vk)
-  }
-
-  fn prove_verify_solidity<E: Engine, EE: EvaluationEngineTrait<E>>(
-    ck: Arc<<<E as Engine>::CE as CommitmentEngineTrait<E>>::CommitmentKey>,
-    commitment: &<<E as Engine>::CE as CommitmentEngineTrait<E>>::Commitment,
-    poly: &MultilinearPolynomial<<E as Engine>::Scalar>,
-    point: &[<E as Engine>::Scalar],
-    eval: &<E as Engine>::Scalar,
-  ) -> (EE::EvaluationArgument, EE::VerifierKey) {
-    use crate::traits::TranscriptEngineTrait;
-
-    // Generate Prover and verifier key for given commitment key.
-    let ock = ck.clone();
-    let (prover_key, verifier_key) = EE::setup(ck);
-
-    // Generate proof.
-    let mut prover_transcript = E::TE::new(b"TestEval");
-    let proof: EE::EvaluationArgument = EE::prove(
-      &*ock,
-      &prover_key,
-      &mut prover_transcript,
-      commitment,
-      poly.evaluations(),
-      point,
-      eval,
-    )
-    .unwrap();
-    let pcp = prover_transcript.squeeze(b"c").unwrap();
-
-    // Verify proof.
-    let mut verifier_transcript = E::TE::new(b"TestEval");
-    EE::verify(
-      &verifier_key,
-      &mut verifier_transcript,
-      commitment,
-      point,
-      eval,
-      &proof,
-    )
-    .unwrap();
-    let pcv = verifier_transcript.squeeze(b"c").unwrap();
-
-    // Check if the prover transcript and verifier transcript are kept in the same state.
-    assert_eq!(pcp, pcv);
-
-    (proof, verifier_key)
-  }
->>>>>>> 3043e8cc
 
   pub(crate) fn field_elements_to_json<E: Engine>(field_elements: &[E::Scalar]) -> Vec<Value> {
     let mut value_vector = vec![];
