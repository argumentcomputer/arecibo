--- conflicted
+++ resolved
@@ -178,13 +178,9 @@
   ///   T[i] = t_sets[0][i] + t_sets[1][i] * gamma + t_sets[2][i] * gamma * gamma + ...
   ///   W[i] = w_sets[0][i] + w_sets[1][i] * gamma + t_sets[2][i] * gamma * gamma + ...
   /// and
-<<<<<<< HEAD
-  ///   TS are integer-valued vectors representing the number of reads
-  ///   to each memory cell of L
-=======
+
   ///   `TS_row`, `TS_col` are integer-valued vectors representing the number of reads
   ///   to each memory cell of `L_row`, `L_col`
->>>>>>> d2479f26
   ///
 
   /// The function returns oracles for the polynomials TS[i]/(T[i] + r), 1/(W[i] + r),
