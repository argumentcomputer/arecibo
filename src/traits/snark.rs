//! This module defines a collection of traits that define the behavior of a `zkSNARK` for `RelaxedR1CS`
use crate::{
  errors::NovaError,
  r1cs::{R1CSShape, RelaxedR1CSInstance, RelaxedR1CSWitness},
  traits::Engine,
  CommitmentKey,
};

<<<<<<< HEAD
use crate::gadgets::lookup::Lookup;
use abomonation::Abomonation;
=======
>>>>>>> d2479f26
use serde::{Deserialize, Serialize};
use std::sync::Arc;

/// Public parameter creation takes a size hint. This size hint carries the particular requirements of
/// the final compressing SNARK the user expected to use with these public parameters, and the below
/// is a sensible default, which is to not require any more bases then the usual (maximum of the number of
/// variables and constraints of the involved R1CS circuit).
pub fn default_ck_hint<E: Engine>() -> Box<dyn for<'a> Fn(&'a R1CSShape<E>) -> usize> {
  // The default is to not put an additional floor on the size of the commitment key
  Box::new(|_shape: &R1CSShape<E>| 0)
}

/// A trait that defines the behavior of a `zkSNARK`
pub trait RelaxedR1CSSNARKTrait<E: Engine>:
  Send + Sync + Serialize + for<'de> Deserialize<'de>
{
  /// A type that represents the prover's key
  type ProverKey: Send + Sync;

  /// A type that represents the verifier's key
  type VerifierKey: Send + Sync + Serialize;

  /// This associated function (not a method) provides a hint that offers
  /// a minimum sizing cue for the commitment key used by this SNARK
  /// implementation. The commitment key passed in setup should then
  /// be at least as large as this hint.
  fn ck_floor() -> Box<dyn for<'a> Fn(&'a R1CSShape<E>) -> usize> {
    // The default is to not put an additional floor on the size of the commitment key
    default_ck_hint()
  }

  /// Produces the keys for the prover and the verifier
  fn setup(
    ck: Arc<CommitmentKey<E>>,
    S: &R1CSShape<E>,
  ) -> Result<(Self::ProverKey, Self::VerifierKey), NovaError>;

  /// Produces a new SNARK for a relaxed R1CS
  fn prove(
    ck: &CommitmentKey<E>,
    pk: &Self::ProverKey,
    S: &R1CSShape<E>,
    U: &RelaxedR1CSInstance<E>,
    W: &RelaxedR1CSWitness<E>,
  ) -> Result<Self, NovaError>;

  /// Verifies a SNARK for a relaxed R1CS
  fn verify(&self, vk: &Self::VerifierKey, U: &RelaxedR1CSInstance<E>) -> Result<(), NovaError>;
}

/// A trait that defines the behavior of a `zkSNARK`
pub trait RelaxedR1CSSNARKTraitV2<E: Engine>:
  Send + Sync + Serialize + for<'de> Deserialize<'de>
{
  /// A type that represents the prover's key
  type ProverKey: Send + Sync + Serialize + for<'de> Deserialize<'de> + Abomonation;

  /// A type that represents the verifier's key
  type VerifierKey: Send
    + Sync
    + Serialize
    + for<'de> Deserialize<'de>
    + DigestHelperTrait<E>
    + Abomonation;

  /// This associated function (not a method) provides a hint that offers
  /// a minimum sizing cue for the commitment key used by this SNARK
  /// implementation. The commitment key passed in setup should then
  /// be at least as large as this hint.
  fn ck_floor() -> Box<dyn for<'a> Fn(&'a R1CSShape<E>) -> usize> {
    // The default is to not put an additional floor on the size of the commitment key
    default_ck_hint()
  }

  /// Produces the keys for the prover and the verifier
  fn setup(
    ck: &CommitmentKey<E>,
    S: &R1CSShape<E>,
    initial_table: &Lookup<E::Scalar>,
  ) -> Result<(Self::ProverKey, Self::VerifierKey), NovaError>
  where
    <E as Engine>::Scalar: Ord;

  /// Produces a new SNARK for a relaxed R1CS
  ///
  fn prove(
    ck: &CommitmentKey<E>,
    pk: &Self::ProverKey,
    S: &R1CSShape<E>,
    U: &RelaxedR1CSInstance<E>,
    W: &RelaxedR1CSWitness<E>,
    challenges: (E::Scalar, E::Scalar),
    RW_acc: E::Scalar,
    initial_table: Lookup<E::Scalar>,
    final_table: Lookup<E::Scalar>,
  ) -> Result<Self, NovaError>;

  /// Verifies a SNARK for a relaxed R1CS
  fn verify<E2: Engine>(
    &self,
    vk: &Self::VerifierKey,
    U: &RelaxedR1CSInstance<E>,
    lookup_intermediate_gamma: E::Scalar,
    RW_acc: E::Scalar,
    challenges: (E::Scalar, E::Scalar),
  ) -> Result<(), NovaError>
  where
    E: Engine<Base = <E2 as Engine>::Scalar>,
    E2: Engine<Base = <E as Engine>::Scalar>;
}

/// A trait that defines the behavior of a `zkSNARK` to prove knowledge of satisfying witness to batches of relaxed R1CS instances.
pub trait BatchedRelaxedR1CSSNARKTrait<E: Engine>:
  Send + Sync + Serialize + for<'de> Deserialize<'de>
{
  /// A type that represents the prover's key
  type ProverKey: Send + Sync;

  /// A type that represents the verifier's key
  type VerifierKey: Send + Sync + DigestHelperTrait<E>;

  /// This associated function (not a method) provides a hint that offers
  /// a minimum sizing cue for the commitment key used by this SNARK
  /// implementation. The commitment key passed in setup should then
  /// be at least as large as this hint.
  fn ck_floor() -> Box<dyn for<'a> Fn(&'a R1CSShape<E>) -> usize> {
    default_ck_hint()
  }

  /// Produces the keys for the prover and the verifier
  ///
  /// **Note:** This method should be cheap and should not copy most of the
  /// commitment key. Look at `CommitmentEngineTrait::setup` for generating SRS data.
  fn setup(
    ck: Arc<CommitmentKey<E>>,
    S: Vec<&R1CSShape<E>>,
  ) -> Result<(Self::ProverKey, Self::VerifierKey), NovaError>;

  /// Produces a new SNARK for a batch of relaxed R1CS
  fn prove(
    ck: &CommitmentKey<E>,
    pk: &Self::ProverKey,
    S: Vec<&R1CSShape<E>>,
    U: &[RelaxedR1CSInstance<E>],
    W: &[RelaxedR1CSWitness<E>],
  ) -> Result<Self, NovaError>;

  /// Verifies a SNARK for a batch of relaxed R1CS
  fn verify(&self, vk: &Self::VerifierKey, U: &[RelaxedR1CSInstance<E>]) -> Result<(), NovaError>;
}

/// A helper trait that defines the behavior of a verifier key of `zkSNARK`
pub trait DigestHelperTrait<E: Engine> {
  /// Returns the digest of the verifier's key
  fn digest(&self) -> E::Scalar;
}<|MERGE_RESOLUTION|>--- conflicted
+++ resolved
@@ -6,11 +6,8 @@
   CommitmentKey,
 };
 
-<<<<<<< HEAD
+
 use crate::gadgets::lookup::Lookup;
-use abomonation::Abomonation;
-=======
->>>>>>> d2479f26
 use serde::{Deserialize, Serialize};
 use std::sync::Arc;
 
