--- conflicted
+++ resolved
@@ -1040,304 +1040,6 @@
   }
 }
 
-<<<<<<< HEAD
-/// A type that holds the prover key for `CompressedSNARK`
-#[derive(Clone, Debug, Serialize, Deserialize, Abomonation)]
-#[serde(bound = "")]
-#[abomonation_omit_bounds]
-pub struct ProverKeyV2<E1, E2, C1, C2, S1, S2>
-where
-  E1: Engine<Base = <E2 as Engine>::Scalar>,
-  E2: Engine<Base = <E1 as Engine>::Scalar>,
-  C1: StepCircuit<E1::Scalar>,
-  C2: StepCircuit<E2::Scalar>,
-  S1: RelaxedR1CSSNARKTraitV2<E1>,
-  S2: RelaxedR1CSSNARKTrait<E2>,
-{
-  pk_primary: S1::ProverKey,
-  pk_secondary: S2::ProverKey,
-  _p: PhantomData<(C1, C2)>,
-}
-
-/// A type that holds the verifier key for `CompressedSNARK`
-#[derive(Clone, Serialize, Deserialize, Abomonation)]
-#[serde(bound = "")]
-#[abomonation_bounds(
-  where
-    E1: Engine<Base = <E2 as Engine>::Scalar>,
-    E2: Engine<Base = <E1 as Engine>::Scalar>,
-    C1: StepCircuit<E1::Scalar>,
-    C2: StepCircuit<E2::Scalar>,
-    S1: RelaxedR1CSSNARKTraitV2<E1>,
-    S2: RelaxedR1CSSNARKTrait<E2>,
-    <E1::Scalar as PrimeField>::Repr: Abomonation,
-  )]
-pub struct VerifierKeyV2<E1, E2, C1, C2, S1, S2>
-where
-  E1: Engine<Base = <E2 as Engine>::Scalar>,
-  E2: Engine<Base = <E1 as Engine>::Scalar>,
-  C1: StepCircuit<E1::Scalar>,
-  C2: StepCircuit<E2::Scalar>,
-  S1: RelaxedR1CSSNARKTraitV2<E1>,
-  S2: RelaxedR1CSSNARKTrait<E2>,
-{
-  F_arity_primary: usize,
-  F_arity_secondary: usize,
-  ro_consts_primary: ROConstants<E1>,
-  ro_consts_secondary: ROConstants<E2>,
-  #[abomonate_with(<E1::Scalar as PrimeField>::Repr)]
-  pp_digest: E1::Scalar,
-  vk_primary: S1::VerifierKey,
-  vk_secondary: S2::VerifierKey,
-  _p: PhantomData<(C1, C2)>,
-}
-
-/// A SNARK that proves the knowledge of a valid `RecursiveSNARK`
-/// and support lookup argument
-#[derive(Clone, Serialize, Deserialize)]
-#[serde(bound = "")]
-pub struct CompressedSNARKV2<E1, E2, C1, C2, S1, S2>
-where
-  E1: Engine<Base = <E2 as Engine>::Scalar>,
-  E2: Engine<Base = <E1 as Engine>::Scalar>,
-  C1: StepCircuit<E1::Scalar>,
-  C2: StepCircuit<E2::Scalar>,
-  S1: RelaxedR1CSSNARKTraitV2<E1>,
-  S2: RelaxedR1CSSNARKTrait<E2>,
-{
-  r_U_primary: RelaxedR1CSInstance<E1>,
-  r_W_snark_primary: S1,
-
-  r_U_secondary: RelaxedR1CSInstance<E2>,
-  l_u_secondary: R1CSInstance<E2>,
-  nifs_secondary: NIFS<E2>,
-  f_W_snark_secondary: S2,
-
-  zn_primary: Vec<E1::Scalar>,
-  zn_secondary: Vec<E2::Scalar>,
-
-  _p: PhantomData<(C1, C2)>,
-}
-
-impl<E1, E2, C1, C2, S1, S2> CompressedSNARKV2<E1, E2, C1, C2, S1, S2>
-where
-  E1: Engine<Base = <E2 as Engine>::Scalar>,
-  E2: Engine<Base = <E1 as Engine>::Scalar>,
-  C1: StepCircuit<E1::Scalar>,
-  C2: StepCircuit<E2::Scalar>,
-  S1: RelaxedR1CSSNARKTraitV2<E1>,
-  S2: RelaxedR1CSSNARKTrait<E2>,
-{
-  /// Creates prover and verifier keys for `CompressedSNARK`
-  pub fn setup(
-    pp: &PublicParams<E1, E2, C1, C2>,
-    initial_table: &Lookup<E1::Scalar>,
-  ) -> Result<
-    (
-      ProverKeyV2<E1, E2, C1, C2, S1, S2>,
-      VerifierKeyV2<E1, E2, C1, C2, S1, S2>,
-    ),
-    NovaError,
-  >
-  where
-    <E1 as Engine>::Scalar: Ord,
-  {
-    let (pk_primary, vk_primary) = S1::setup(
-      &pp.ck_primary,
-      &pp.circuit_shape_primary.r1cs_shape,
-      initial_table,
-    )?;
-    let (pk_secondary, vk_secondary) =
-      S2::setup(&pp.ck_secondary, &pp.circuit_shape_secondary.r1cs_shape)?;
-
-    let pk = ProverKeyV2 {
-      pk_primary,
-      pk_secondary,
-      _p: Default::default(),
-    };
-
-    let vk = VerifierKeyV2 {
-      F_arity_primary: pp.F_arity_primary,
-      F_arity_secondary: pp.F_arity_secondary,
-      ro_consts_primary: pp.ro_consts_primary.clone(),
-      ro_consts_secondary: pp.ro_consts_secondary.clone(),
-      pp_digest: pp.digest(),
-      vk_primary,
-      vk_secondary,
-      _p: Default::default(),
-    };
-
-    Ok((pk, vk))
-  }
-
-  /// Create a new `CompressedSNARK`
-  pub fn prove(
-    pp: &PublicParams<E1, E2, C1, C2>,
-    pk: &ProverKeyV2<E1, E2, C1, C2, S1, S2>,
-    recursive_snark: &RecursiveSNARK<E1, E2, C1, C2>,
-    challenges: (E1::Scalar, E1::Scalar),
-    RW_acc: E1::Scalar,
-    initial_table: &Lookup<E1::Scalar>,
-    final_table: &Lookup<E1::Scalar>,
-  ) -> Result<Self, NovaError> {
-    // fold the secondary circuit's instance with its running instance
-    let (nifs_secondary, (f_U_secondary, f_W_secondary)) = NIFS::prove(
-      &pp.ck_secondary,
-      &pp.ro_consts_secondary,
-      &scalar_as_base::<E1>(pp.digest()),
-      &pp.circuit_shape_secondary.r1cs_shape,
-      &recursive_snark.r_U_secondary,
-      &recursive_snark.r_W_secondary,
-      &recursive_snark.l_u_secondary,
-      &recursive_snark.l_w_secondary,
-    )?;
-
-    // create SNARKs proving the knowledge of f_W_primary and f_W_secondary
-    let (r_W_snark_primary, f_W_snark_secondary) = rayon::join(
-      || {
-        S1::prove(
-          &pp.ck_primary,
-          &pk.pk_primary,
-          &pp.circuit_shape_primary.r1cs_shape,
-          &recursive_snark.r_U_primary,
-          &recursive_snark.r_W_primary,
-          challenges,
-          RW_acc,
-          initial_table.clone(),
-          final_table.clone(),
-        )
-      },
-      || {
-        S2::prove(
-          &pp.ck_secondary,
-          &pk.pk_secondary,
-          &pp.circuit_shape_secondary.r1cs_shape,
-          &f_U_secondary,
-          &f_W_secondary,
-        )
-      },
-    );
-
-    Ok(Self {
-      r_U_primary: recursive_snark.r_U_primary.clone(),
-      r_W_snark_primary: r_W_snark_primary?,
-
-      r_U_secondary: recursive_snark.r_U_secondary.clone(),
-      l_u_secondary: recursive_snark.l_u_secondary.clone(),
-      nifs_secondary,
-      f_W_snark_secondary: f_W_snark_secondary?,
-
-      zn_primary: recursive_snark.zi_primary.clone(),
-      zn_secondary: recursive_snark.zi_secondary.clone(),
-
-      _p: Default::default(),
-    })
-  }
-
-  /// Verify the correctness of the `CompressedSNARK`
-  pub fn verify(
-    &self,
-    vk: &VerifierKeyV2<E1, E2, C1, C2, S1, S2>,
-    num_steps: usize,
-    z0_primary: &[E1::Scalar],
-    z0_secondary: &[E2::Scalar],
-    lookup_intermediate_gamma: E1::Scalar,
-    RW_acc: E1::Scalar,
-    challenges: (E1::Scalar, E1::Scalar),
-  ) -> Result<(Vec<E1::Scalar>, Vec<E2::Scalar>), NovaError> {
-    // the number of steps cannot be zero
-    if num_steps == 0 {
-      return Err(NovaError::ProofVerifyError);
-    }
-
-    // check if the (relaxed) R1CS instances have two public outputs
-    if self.l_u_secondary.X.len() != 2
-      || self.r_U_primary.X.len() != 2
-      || self.r_U_secondary.X.len() != 2
-    {
-      return Err(NovaError::ProofVerifyError);
-    }
-
-    // check if the output hashes in R1CS instances point to the right running instances
-    let (hash_primary, hash_secondary) = {
-      let mut hasher = <E2 as Engine>::RO::new(
-        vk.ro_consts_secondary.clone(),
-        NUM_FE_WITHOUT_IO_FOR_CRHF + 2 * vk.F_arity_primary,
-      );
-      hasher.absorb(vk.pp_digest);
-      hasher.absorb(E1::Scalar::from(num_steps as u64));
-      for e in z0_primary {
-        hasher.absorb(*e);
-      }
-      for e in &self.zn_primary {
-        hasher.absorb(*e);
-      }
-      self.r_U_secondary.absorb_in_ro(&mut hasher);
-
-      let mut hasher2 = <E1 as Engine>::RO::new(
-        vk.ro_consts_primary.clone(),
-        NUM_FE_WITHOUT_IO_FOR_CRHF + 2 * vk.F_arity_secondary,
-      );
-      hasher2.absorb(scalar_as_base::<E1>(vk.pp_digest));
-      hasher2.absorb(E2::Scalar::from(num_steps as u64));
-      for e in z0_secondary {
-        hasher2.absorb(*e);
-      }
-      for e in &self.zn_secondary {
-        hasher2.absorb(*e);
-      }
-      self.r_U_primary.absorb_in_ro(&mut hasher2);
-
-      (
-        hasher.squeeze(NUM_HASH_BITS),
-        hasher2.squeeze(NUM_HASH_BITS),
-      )
-    };
-
-    if hash_primary != self.l_u_secondary.X[0]
-      || hash_secondary != scalar_as_base::<E2>(self.l_u_secondary.X[1])
-    {
-      return Err(NovaError::ProofVerifyError);
-    }
-
-    // fold the secondary's running instance with the last instance to get a folded instance
-    let f_U_secondary = self.nifs_secondary.verify(
-      &vk.ro_consts_secondary,
-      &scalar_as_base::<E1>(vk.pp_digest),
-      &self.r_U_secondary,
-      &self.l_u_secondary,
-    )?;
-
-    // check the satisfiability of the folded instances using
-    // SNARKs proving the knowledge of their satisfying witnesses
-    let (res_primary, res_secondary) = rayon::join(
-      || {
-        self.r_W_snark_primary.verify::<E2>(
-          &vk.vk_primary,
-          &self.r_U_primary,
-          lookup_intermediate_gamma,
-          RW_acc,
-          challenges.clone(),
-        )
-      },
-      || {
-        self
-          .f_W_snark_secondary
-          .verify(&vk.vk_secondary, &f_U_secondary)
-      },
-    );
-
-    res_primary?;
-    res_secondary?;
-
-    Ok((self.zn_primary.clone(), self.zn_secondary.clone()))
-  }
-}
-
-/// Compute the circuit digest of a [StepCircuit].
-=======
-/// Compute the circuit digest of a [`StepCircuit`].
->>>>>>> d2479f26
 ///
 /// Note for callers: This function should be called with its performance characteristics in mind.
 /// It will synthesize and digest the full `circuit` given.
